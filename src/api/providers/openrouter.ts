import { Anthropic } from "@anthropic-ai/sdk"
import { BetaThinkingConfigParam } from "@anthropic-ai/sdk/resources/beta"
import axios from "axios"
import OpenAI from "openai"
import delay from "delay"

import { ApiHandlerOptions, ModelInfo, openRouterDefaultModelId, openRouterDefaultModelInfo } from "../../shared/api"
import { parseApiPrice } from "../../utils/cost"
import { convertToOpenAiMessages } from "../transform/openai-format"
import { ApiStreamChunk, ApiStreamUsageChunk } from "../transform/stream"
import { convertToR1Format } from "../transform/r1-format"
<<<<<<< HEAD
import { DEEP_SEEK_DEFAULT_TEMPERATURE } from "./openai"
import { SingleCompletionHandler } from ".."
import { BaseProvider } from "./base-provider"

const OPENROUTER_DEFAULT_TEMPERATURE = 0
=======
import { DEEP_SEEK_DEFAULT_TEMPERATURE } from "./constants"
import { ApiHandler, getModelParams, SingleCompletionHandler } from ".."
>>>>>>> a2d441c5

// Add custom interface for OpenRouter params.
type OpenRouterChatCompletionParams = OpenAI.Chat.ChatCompletionCreateParams & {
	transforms?: string[]
	include_reasoning?: boolean
	thinking?: BetaThinkingConfigParam
}

// Add custom interface for OpenRouter usage chunk.
interface OpenRouterApiStreamUsageChunk extends ApiStreamUsageChunk {
	fullResponseText: string
}

export class OpenRouterHandler extends BaseProvider implements SingleCompletionHandler {
	protected options: ApiHandlerOptions
	private client: OpenAI

	constructor(options: ApiHandlerOptions) {
		super()
		this.options = options

		const baseURL = this.options.openRouterBaseUrl || "https://openrouter.ai/api/v1"
		const apiKey = this.options.openRouterApiKey ?? "not-provided"

		const defaultHeaders = {
			"HTTP-Referer": "https://github.com/RooVetGit/Roo-Cline",
			"X-Title": "Roo Code",
		}

		this.client = new OpenAI({ baseURL, apiKey, defaultHeaders })
	}

	override async *createMessage(
		systemPrompt: string,
		messages: Anthropic.Messages.MessageParam[],
	): AsyncGenerator<ApiStreamChunk> {
		let { id: modelId, maxTokens, thinking, temperature, topP } = this.getModel()

		// Convert Anthropic messages to OpenAI format.
		let openAiMessages: OpenAI.Chat.ChatCompletionMessageParam[] = [
			{ role: "system", content: systemPrompt },
			...convertToOpenAiMessages(messages),
		]

		// DeepSeek highly recommends using user instead of system role.
		if (modelId.startsWith("deepseek/deepseek-r1") || modelId === "perplexity/sonar-reasoning") {
			openAiMessages = convertToR1Format([{ role: "user", content: systemPrompt }, ...messages])
		}

		// prompt caching: https://openrouter.ai/docs/prompt-caching
		// this is specifically for claude models (some models may 'support prompt caching' automatically without this)
		switch (true) {
			case modelId.startsWith("anthropic/"):
				openAiMessages[0] = {
					role: "system",
					content: [
						{
							type: "text",
							text: systemPrompt,
							// @ts-ignore-next-line
							cache_control: { type: "ephemeral" },
						},
					],
				}
				// Add cache_control to the last two user messages
				// (note: this works because we only ever add one user message at a time, but if we added multiple we'd need to mark the user message before the last assistant message)
				const lastTwoUserMessages = openAiMessages.filter((msg) => msg.role === "user").slice(-2)
				lastTwoUserMessages.forEach((msg) => {
					if (typeof msg.content === "string") {
						msg.content = [{ type: "text", text: msg.content }]
					}
					if (Array.isArray(msg.content)) {
						// NOTE: this is fine since env details will always be added at the end. but if it weren't there, and the user added a image_url type message, it would pop a text part before it and then move it after to the end.
						let lastTextPart = msg.content.filter((part) => part.type === "text").pop()

						if (!lastTextPart) {
							lastTextPart = { type: "text", text: "..." }
							msg.content.push(lastTextPart)
						}
						// @ts-ignore-next-line
						lastTextPart["cache_control"] = { type: "ephemeral" }
					}
				})
				break
			default:
				break
		}

		// https://openrouter.ai/docs/transforms
		let fullResponseText = ""

		const completionParams: OpenRouterChatCompletionParams = {
			model: modelId,
			max_tokens: maxTokens,
			temperature,
			thinking, // OpenRouter is temporarily supporting this.
			top_p: topP,
			messages: openAiMessages,
			stream: true,
			include_reasoning: true,
			// This way, the transforms field will only be included in the parameters when openRouterUseMiddleOutTransform is true.
			...(this.options.openRouterUseMiddleOutTransform && { transforms: ["middle-out"] }),
		}

		const stream = await this.client.chat.completions.create(completionParams)

		let genId: string | undefined

		for await (const chunk of stream as unknown as AsyncIterable<OpenAI.Chat.Completions.ChatCompletionChunk>) {
			// OpenRouter returns an error object instead of the OpenAI SDK throwing an error.
			if ("error" in chunk) {
				const error = chunk.error as { message?: string; code?: number }
				console.error(`OpenRouter API Error: ${error?.code} - ${error?.message}`)
				throw new Error(`OpenRouter API Error ${error?.code}: ${error?.message}`)
			}

			if (!genId && chunk.id) {
				genId = chunk.id
			}

			const delta = chunk.choices[0]?.delta

			if ("reasoning" in delta && delta.reasoning) {
				yield {
					type: "reasoning",
					text: delta.reasoning,
				} as ApiStreamChunk
			}

			if (delta?.content) {
				fullResponseText += delta.content
				yield {
					type: "text",
					text: delta.content,
				} as ApiStreamChunk
			}

			// if (chunk.usage) {
			// 	yield {
			// 		type: "usage",
			// 		inputTokens: chunk.usage.prompt_tokens || 0,
			// 		outputTokens: chunk.usage.completion_tokens || 0,
			// 	}
			// }
		}

		// Retry fetching generation details.
		let attempt = 0

		while (attempt++ < 10) {
			await delay(200) // FIXME: necessary delay to ensure generation endpoint is ready

			try {
				const response = await axios.get(`https://openrouter.ai/api/v1/generation?id=${genId}`, {
					headers: {
						Authorization: `Bearer ${this.options.openRouterApiKey}`,
					},
					timeout: 5_000, // this request hangs sometimes
				})

				const generation = response.data?.data

				yield {
					type: "usage",
					// cacheWriteTokens: 0,
					// cacheReadTokens: 0,
					// openrouter generation endpoint fails often
					inputTokens: generation?.native_tokens_prompt || 0,
					outputTokens: generation?.native_tokens_completion || 0,
					totalCost: generation?.total_cost || 0,
					fullResponseText,
				} as OpenRouterApiStreamUsageChunk

				return
			} catch (error) {
				// ignore if fails
				console.error("Error fetching OpenRouter generation details:", error)
			}
		}
	}

	override getModel() {
		const modelId = this.options.openRouterModelId
		const modelInfo = this.options.openRouterModelInfo

		let id = modelId ?? openRouterDefaultModelId
		const info = modelInfo ?? openRouterDefaultModelInfo

		const isDeepSeekR1 = id.startsWith("deepseek/deepseek-r1") || modelId === "perplexity/sonar-reasoning"
		const defaultTemperature = isDeepSeekR1 ? DEEP_SEEK_DEFAULT_TEMPERATURE : 0
		const topP = isDeepSeekR1 ? 0.95 : undefined

		return {
			id,
			info,
			...getModelParams({ options: this.options, model: info, defaultTemperature }),
			topP,
		}
	}

	async completePrompt(prompt: string) {
		let { id: modelId, maxTokens, thinking, temperature } = this.getModel()

		const completionParams: OpenRouterChatCompletionParams = {
			model: modelId,
			max_tokens: maxTokens,
			thinking,
			temperature,
			messages: [{ role: "user", content: prompt }],
			stream: false,
		}

		const response = await this.client.chat.completions.create(completionParams)

		if ("error" in response) {
			const error = response.error as { message?: string; code?: number }
			throw new Error(`OpenRouter API Error ${error?.code}: ${error?.message}`)
		}

		const completion = response as OpenAI.Chat.ChatCompletion
		return completion.choices[0]?.message?.content || ""
	}
}

export async function getOpenRouterModels() {
	const models: Record<string, ModelInfo> = {}

	try {
		const response = await axios.get("https://openrouter.ai/api/v1/models")
		const rawModels = response.data.data

		for (const rawModel of rawModels) {
			const modelInfo: ModelInfo = {
				maxTokens: rawModel.top_provider?.max_completion_tokens,
				contextWindow: rawModel.context_length,
				supportsImages: rawModel.architecture?.modality?.includes("image"),
				supportsPromptCache: false,
				inputPrice: parseApiPrice(rawModel.pricing?.prompt),
				outputPrice: parseApiPrice(rawModel.pricing?.completion),
				description: rawModel.description,
				thinking: rawModel.id === "anthropic/claude-3.7-sonnet:thinking",
			}

			// NOTE: this needs to be synced with api.ts/openrouter default model info.
			switch (true) {
				case rawModel.id.startsWith("anthropic/claude-3.7-sonnet"):
					modelInfo.supportsComputerUse = true
					modelInfo.supportsPromptCache = true
					modelInfo.cacheWritesPrice = 3.75
					modelInfo.cacheReadsPrice = 0.3
					modelInfo.maxTokens = rawModel.id === "anthropic/claude-3.7-sonnet:thinking" ? 64_000 : 16_384
					break
				case rawModel.id.startsWith("anthropic/claude-3.5-sonnet-20240620"):
					modelInfo.supportsPromptCache = true
					modelInfo.cacheWritesPrice = 3.75
					modelInfo.cacheReadsPrice = 0.3
					modelInfo.maxTokens = 8192
					break
				case rawModel.id.startsWith("anthropic/claude-3.5-sonnet"):
					modelInfo.supportsComputerUse = true
					modelInfo.supportsPromptCache = true
					modelInfo.cacheWritesPrice = 3.75
					modelInfo.cacheReadsPrice = 0.3
					modelInfo.maxTokens = 8192
					break
				case rawModel.id.startsWith("anthropic/claude-3-5-haiku"):
					modelInfo.supportsPromptCache = true
					modelInfo.cacheWritesPrice = 1.25
					modelInfo.cacheReadsPrice = 0.1
					modelInfo.maxTokens = 8192
					break
				case rawModel.id.startsWith("anthropic/claude-3-opus"):
					modelInfo.supportsPromptCache = true
					modelInfo.cacheWritesPrice = 18.75
					modelInfo.cacheReadsPrice = 1.5
					modelInfo.maxTokens = 8192
					break
				case rawModel.id.startsWith("anthropic/claude-3-haiku"):
				default:
					modelInfo.supportsPromptCache = true
					modelInfo.cacheWritesPrice = 0.3
					modelInfo.cacheReadsPrice = 0.03
					modelInfo.maxTokens = 8192
					break
			}

			models[rawModel.id] = modelInfo
		}
	} catch (error) {
		console.error(
			`Error fetching OpenRouter models: ${JSON.stringify(error, Object.getOwnPropertyNames(error), 2)}`,
		)
	}

	return models
}<|MERGE_RESOLUTION|>--- conflicted
+++ resolved
@@ -9,16 +9,10 @@
 import { convertToOpenAiMessages } from "../transform/openai-format"
 import { ApiStreamChunk, ApiStreamUsageChunk } from "../transform/stream"
 import { convertToR1Format } from "../transform/r1-format"
-<<<<<<< HEAD
-import { DEEP_SEEK_DEFAULT_TEMPERATURE } from "./openai"
-import { SingleCompletionHandler } from ".."
+
+import { DEEP_SEEK_DEFAULT_TEMPERATURE } from "./constants"
+import { getModelParams, SingleCompletionHandler } from ".."
 import { BaseProvider } from "./base-provider"
-
-const OPENROUTER_DEFAULT_TEMPERATURE = 0
-=======
-import { DEEP_SEEK_DEFAULT_TEMPERATURE } from "./constants"
-import { ApiHandler, getModelParams, SingleCompletionHandler } from ".."
->>>>>>> a2d441c5
 
 // Add custom interface for OpenRouter params.
 type OpenRouterChatCompletionParams = OpenAI.Chat.ChatCompletionCreateParams & {
