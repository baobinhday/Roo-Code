--- conflicted
+++ resolved
@@ -9,11 +9,7 @@
 
 import { vscode } from "@/utils/vscode"
 import { cn } from "@/lib/utils"
-<<<<<<< HEAD
-import { Button, DropdownMenu, DropdownMenuContent, DropdownMenuItem, DropdownMenuTrigger } from "@/components/ui"
-=======
 import { Button } from "@/components/ui"
->>>>>>> a414c7d0
 
 import { SectionHeader } from "./SectionHeader"
 import { Section } from "./Section"
@@ -63,47 +59,6 @@
 				</div>
 
 				<div className="flex items-center gap-2 mt-2">
-<<<<<<< HEAD
-					<DropdownMenu>
-						<DropdownMenuTrigger asChild>
-							<Button>
-								<Download className="p-0.5" />
-								Import
-							</Button>
-						</DropdownMenuTrigger>
-						<DropdownMenuContent>
-							<DropdownMenuItem
-								onClick={() => vscode.postMessage({ type: "importSettings", text: "provider" })}>
-								Current Provider Settings
-							</DropdownMenuItem>
-							<DropdownMenuItem
-								onClick={() => vscode.postMessage({ type: "importSettings", text: "global" })}>
-								Global Settings
-							</DropdownMenuItem>
-						</DropdownMenuContent>
-					</DropdownMenu>
-					<DropdownMenu>
-						<DropdownMenuTrigger asChild>
-							<Button>
-								<Upload className="p-0.5" />
-								Export
-							</Button>
-						</DropdownMenuTrigger>
-						<DropdownMenuContent>
-							<DropdownMenuItem
-								onClick={() => vscode.postMessage({ type: "exportSettings", text: "provider" })}>
-								Current Provider Settings
-							</DropdownMenuItem>
-							<DropdownMenuItem
-								onClick={() => vscode.postMessage({ type: "exportSettings", text: "global" })}>
-								Global Settings
-							</DropdownMenuItem>
-						</DropdownMenuContent>
-					</DropdownMenu>
-					<Button variant="destructive" onClick={() => vscode.postMessage({ type: "resetState" })}>
-						<TriangleAlert className="p-0.5" />
-						{t("settings:footer.reset.button")}
-=======
 					<Button onClick={() => vscode.postMessage({ type: "exportSettings" })}>
 						<Upload className="p-0.5" />
 						{t("settings:footer.settings.export")}
@@ -115,7 +70,6 @@
 					<Button variant="destructive" onClick={() => vscode.postMessage({ type: "resetState" })}>
 						<TriangleAlert className="p-0.5" />
 						{t("settings:footer.settings.reset")}
->>>>>>> a414c7d0
 					</Button>
 				</div>
 			</Section>
